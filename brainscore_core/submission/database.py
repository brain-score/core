--- conflicted
+++ resolved
@@ -8,11 +8,7 @@
 from brainscore_core.benchmarks import Benchmark
 from brainscore_core.metrics import Score as ScoreObject
 from brainscore_core.submission.database_models import database_proxy, \
-<<<<<<< HEAD
     Submission, Model, User, BenchmarkType, BenchmarkInstance, Reference, Score
-=======
-    Submission, Model, BenchmarkType, BenchmarkInstance, Reference, Score, User
->>>>>>> 4c469775
 from brainscore_core.submission.utils import get_secret
 
 logger = logging.getLogger(__name__)
