import pytest_check as check
<<<<<<< HEAD
=======
import re
>>>>>>> 7a116274
import warnings
import yaml
from pathlib import Path
from typing import Dict, Union

from .environment_manager import EnvironmentManager

PLUGIN_TYPES = ['benchmarks', 'data', 'metrics', 'models']
RECOGNIZED_TEST_FILES = 'test.*\.py'


class PluginTestRunner(EnvironmentManager):
    """Runs plugin tests (requires "test.*\.py" for each plugin)
    
    Usage examples (run `test_plugins.py` file in domain-specific brain-score library, e.g. `brainscore_language`):

    # Run all tests for futrell2018 benchmark:
    python brainscore_core/plugin_management/test_plugins.py brainscore_language/benchmarks/futrell2018/test.py

    # Run only tests with names matching specified pattern (test_exact):
    python brainscore_core/plugin_management/test_plugins.py brainscore_language/benchmarks/futrell2018/test.py --test=test_exact

    # Run all tests for all plugins:
    python brainscore_core/plugin_management/test_plugins.py
    """

    def __init__(self, plugin_directory: Path, results: Dict, test: Union[bool, str] = False):
        super(PluginTestRunner, self).__init__()

        self.plugin_directory = plugin_directory
        self.plugin_type = Path(self.plugin_directory).parent.name
        self.library_path = Path(self.plugin_directory).parents[2]
        self.plugin_name = self.plugin_type + '__' + Path(self.plugin_directory).name
        self.env_name = self.plugin_name
        self.test = test if test else False
        self.results = results
        self.script_path = Path(__file__).parent / 'test_plugin.sh'
        assert self.script_path.is_file(), f"bash file {self.script_path} does not exist"

    def __call__(self):
        self.validate_plugin()
        self.run_tests()
        self.teardown()

    def validate_plugin(self):
        """ requires at least one file matching "test.*\.py" in plugin directory, e.g. test.py, test_data.py. """
        test_files = [test_file for test_file in self.plugin_directory.iterdir()
                      if re.match(RECOGNIZED_TEST_FILES, test_file.name)]
        assert len(test_files) > 0, "No test files matching 'test.*\.py' found"

        self._validate_environment_yml()

    def _validate_environment_yml(self):
        # if environment.yml is present, ensure no dependency conflicts
        # checks that environment.yml does not include env name or unsupported python versions
        conda_yml_path = self.plugin_directory / 'environment.yml'
        if not conda_yml_path.is_file():
            with open(conda_yml_path, "r") as f:
                env = yaml.dump(yaml.safe_load(f))
                # ensure that name is not set so as to not override our assigned env name
                assert 'name' not in env, f"\nenvironment.yml must not specify 'name'"
                python_specs = [line for line in env.split("\n") if 'python=' in line]
                if len(python_specs) == 1:
                    python_spec = python_specs[0]
                    python_version = python_spec.split('python=')[1]
                    assert python_version.startswith(('3.7', '3.8', '3.9'))  # should get these into a central place
                elif len(python_specs) > 1:
                    raise yaml.YAMLError('multiple versions of python found in environment.yml')
                # (else) no python specifications, ignore

    def run_tests(self):
        """ 
        calls bash script to create conda environment, then
        runs all tests or selected test for specified plugin
        """
        run_command = f"bash {self.script_path} \
            {self.plugin_directory} {self.plugin_name} {self.test} {self.library_path}"

        completed_process = self.run_in_env(run_command)
        check.equal(completed_process.returncode, 0)  # use check to register any errors, but let tests continue

        self.results[self.plugin_name] = completed_process.returncode


def run_specified_tests(root_directory: Path, test_file: str, results: Dict, test: str):
    """ Runs either a single test or all tests in the specified test file """
    plugin_type, plugin_dirname, filename = test_file.split('/')[-3:]
    plugin = root_directory / plugin_type / plugin_dirname
    assert re.match(RECOGNIZED_TEST_FILES, filename), \
        f"Test file {filename} not recognized as test file, must match '{RECOGNIZED_TEST_FILES}'."
    assert plugin_type in PLUGIN_TYPES, "Filepath not recognized as plugin test file."
    plugin_test_runner = PluginTestRunner(plugin, results, test=test)
    plugin_test_runner()


def run_all_tests(root_directory: Path, results: Dict):
    """ Runs tests for all plugins """
    for plugin_type in PLUGIN_TYPES:
        plugins_dir = root_directory / plugin_type
        for plugin in plugins_dir.glob('[!._]*'):
            if plugin.is_dir():
                plugin_test_runner = PluginTestRunner(plugin, results)
                plugin_test_runner()


def run_args(root_directory: Union[Path, str], test_file: Union[None, str] = None, test: Union[None, str] = None):
    """
    Run single specified test or all tests for each plugin.

    :param root_directory: the directory containing all plugin types, e.g. `/local/brain-score_language/`
    :param test_file: path of target test file (optional)
    :param test: name of test to run (optional)
    """
    results = {}
    if not test_file:
        run_all_tests(root_directory=Path(root_directory), results=results)
    elif test_file and Path(test_file).exists():
        run_specified_tests(root_directory=Path(root_directory), test_file=test_file, results=results, test=test)
    else:
        warnings.warn("Test file not found.")

    plugins_with_errors = {k: v for k, v in results.items() if (v != 0) and (v != 5)}
    num_plugins_failed = len(plugins_with_errors)
    assert num_plugins_failed == 0, f"\n{num_plugins_failed} plugin tests failed\n{plugins_with_errors}"<|MERGE_RESOLUTION|>--- conflicted
+++ resolved
@@ -1,8 +1,5 @@
 import pytest_check as check
-<<<<<<< HEAD
-=======
 import re
->>>>>>> 7a116274
 import warnings
 import yaml
 from pathlib import Path
