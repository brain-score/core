#!/bin/bash

PLUGIN_PATH=$1
PLUGIN_NAME=$2
PLUGIN_SETUP_PATH=$PLUGIN_PATH/setup.py
PLUGIN_REQUIREMENTS_PATH=$PLUGIN_PATH/requirements.txt
PLUGIN_TEST_PATH=$PLUGIN_PATH/test.py
SINGLE_TEST=$3
CONDA_ENV_PATH=$PLUGIN_PATH/environment.yml
LIBRARY_PATH=$4
GENERIC_TEST_PATH=$5

PYTHON_VERSION=$(python -c "import sys; print(f'{sys.version_info.major}.{sys.version_info.minor}.{sys.version_info.micro}')")

TRAVIS_PYTEST_SETTINGS=${PYTEST_SETTINGS:-"not requires_gpu and not memory_intense and not slow and not travis_slow"}
PYTEST_SETTINGS=${PYTEST_SETTINGS:-"not slow"}

cd "$LIBRARY_PATH" || exit 2
echo "$PLUGIN_NAME ($PLUGIN_PATH)"

### DEPENDENCIES
echo "Setting up conda environment..."
dir_path=$(pwd)
echo "Current directory: $dir_path"
eval "$(command conda 'shell.bash' 'hook' 2>/dev/null)"

<<<<<<< HEAD
# reconstruct previously created conda env name
prev_env_name=$(basename $(dirname "$dir_path"))
echo "Detected Conda environment name: $prev_env_name"
# Use awk to split the directory name and rearrange it to match the required environment name format
env_name=$(echo "$prev_env_name" | awk -F'_' '{print $3 "_unittest_plugins_" $4}')
echo "Constructed Conda environment name: $env_name"

# clone current env
conda create -n $env_name --clone $prev_env_name -y 2>&1
if [ $? -ne 0 ]; then
  echo "Failed to create environment: $env_name"
  exit 1
fi
=======
# setting up env the same as in unittests_plugins.sh
output=$(conda create -n $PLUGIN_NAME python=3.7.16 -y 2>&1)
>>>>>>> d3816a89
conda activate $PLUGIN_NAME
pip install unidep --default-timeout=600 --retries=5
pip install tomli --default-timeout=600 --retries=5
pip install awscli --default-timeout=600 --retries=5
unidep install -e ".[test]"
pip install --upgrade pip setuptools --default-timeout=600 --retries=5

if [ -f "$CONDA_ENV_PATH" ]; then
  output=$(conda env update --file $CONDA_ENV_PATH 2>&1)
fi
if [ -f "$PLUGIN_SETUP_PATH" ]; then
  output=$(pip install $PLUGIN_PATH 2>&1)
fi
if [ -f "$PLUGIN_REQUIREMENTS_PATH" ]; then
  output=$(pip install -r $PLUGIN_REQUIREMENTS_PATH 2>&1)
fi

### RUN GENERIC TESTING
if [ "$GENERIC_TEST_PATH" != False ]; then
  pytest -m "$PYTEST_SETTINGS" "-vv" $GENERIC_TEST_PATH "--plugin_directory" $PLUGIN_PATH "--log-cli-level=INFO" "--junitxml" $XML_FILE
fi

### RUN TESTING
if [ "$SINGLE_TEST" != False ]; then
  echo "Running ${SINGLE_TEST}"
  pytest -m "$PYTEST_SETTINGS" "-vv" $PLUGIN_TEST_PATH "-k" $SINGLE_TEST "--log-cli-level=INFO"
else
  if [ "${TRAVIS}" ]; then
    if [ "$PRIVATE_ACCESS" = 1 ]; then
      pytest -m "private_access and $TRAVIS_PYTEST_SETTINGS" $PLUGIN_TEST_PATH; 
    elif [ "$PRIVATE_ACCESS" != 1 ]; then 
      pytest -m "not private_access and $TRAVIS_PYTEST_SETTINGS" $PLUGIN_TEST_PATH; 
    fi
  elif [ "${OPENMIND}" ]; then
    pip install junitparser
    PLUGIN_XML_FILE="$PLUGIN_NAME"_"$XML_FILE"
    pytest -m "$PYTEST_SETTINGS" $PLUGIN_TEST_PATH --junitxml $PLUGIN_XML_FILE --capture=no -o log_cli=true;
    junitparser merge $XML_FILE $PLUGIN_XML_FILE $XML_FILE
    rm $PLUGIN_XML_FILE
  else
    pytest -m "$PYTEST_SETTINGS" $PLUGIN_TEST_PATH;
  fi 
fi

exit $?<|MERGE_RESOLUTION|>--- conflicted
+++ resolved
@@ -24,24 +24,8 @@
 echo "Current directory: $dir_path"
 eval "$(command conda 'shell.bash' 'hook' 2>/dev/null)"
 
-<<<<<<< HEAD
-# reconstruct previously created conda env name
-prev_env_name=$(basename $(dirname "$dir_path"))
-echo "Detected Conda environment name: $prev_env_name"
-# Use awk to split the directory name and rearrange it to match the required environment name format
-env_name=$(echo "$prev_env_name" | awk -F'_' '{print $3 "_unittest_plugins_" $4}')
-echo "Constructed Conda environment name: $env_name"
-
-# clone current env
-conda create -n $env_name --clone $prev_env_name -y 2>&1
-if [ $? -ne 0 ]; then
-  echo "Failed to create environment: $env_name"
-  exit 1
-fi
-=======
 # setting up env the same as in unittests_plugins.sh
 output=$(conda create -n $PLUGIN_NAME python=3.7.16 -y 2>&1)
->>>>>>> d3816a89
 conda activate $PLUGIN_NAME
 pip install unidep --default-timeout=600 --retries=5
 pip install tomli --default-timeout=600 --retries=5
