#!/bin/bash

PLUGIN_PATH=$1
PLUGIN_NAME=$2
PLUGIN_SETUP_PATH=$PLUGIN_PATH/setup.py
PLUGIN_REQUIREMENTS_PATH=$PLUGIN_PATH/requirements.txt
PLUGIN_TEST_PATH=$PLUGIN_PATH/test.py
SINGLE_TEST=$3
CONDA_ENV_PATH=$PLUGIN_PATH/environment.yml
LIBRARY_PATH=$4
GENERIC_TEST_PATH=$5

PYTHON_VERSION=$(python -c "import sys; print(f'{sys.version_info.major}.{sys.version_info.minor}.{sys.version_info.micro}')")

TRAVIS_PYTEST_SETTINGS=${PYTEST_SETTINGS:-"not requires_gpu and not memory_intense and not slow and not travis_slow"}
PYTEST_SETTINGS=${PYTEST_SETTINGS:-"not slow"}
PLUGIN_XML_FILE="$PLUGIN_NAME"_"$XML_FILE" # XML_FILE comes from Openmind environment

GENERIC_TEST_SUCCESS=0
PLUGIN_TEST_SUCCESS=0

cd "$LIBRARY_PATH" || exit 2
echo "$PLUGIN_NAME ($PLUGIN_PATH)"

### DEPENDENCIES
echo "Setting up conda environment..."
echo "Python version: $PYTHON_VERSION"
dir_path=$(pwd)
echo "Current directory: $dir_path"
eval "$(command conda 'shell.bash' 'hook' 2>/dev/null)"

# reconstruct previously created conda env name
prev_env_name=$(basename $(dirname "$dir_path"))
echo "Detected Conda environment name: $prev_env_name"
# Use awk to split the directory name and rearrange it to match the required environment name format
env_name=$(echo "$prev_env_name" | awk -F'_' '{print $3 "_unittest_plugins_" $4}')
echo "Constructed Conda environment name: $env_name"

# clone current env
output=$(conda create -n $PLUGIN_NAME --clone $env_name -y 2>&1)
echo "$output"
if [ $? -ne 0 ]; then
  echo "Failed to create environment: $output"
  exit 1
fi
conda activate $PLUGIN_NAME

if [ -f "$CONDA_ENV_PATH" ]; then
  conda env update --file $CONDA_ENV_PATH 2>&1
fi
if [ -f "$PLUGIN_SETUP_PATH" ]; then
  pip install $PLUGIN_PATH 2>&1
fi
if [ -f "$PLUGIN_REQUIREMENTS_PATH" ]; then
  pip install -r $PLUGIN_REQUIREMENTS_PATH 2>&1
fi

<<<<<<< HEAD
output=$(python -m pip install -e ".[test]" 2>&1) # install library requirements
output=$(pip install junitparser 2>&1)

=======
>>>>>>> 1c37eb4a
### RUN GENERIC TESTING
if [ "$GENERIC_TEST_PATH" != False ]; then
  pytest -m "$PYTEST_SETTINGS" "-vv" $GENERIC_TEST_PATH "--plugin_directory" $PLUGIN_PATH "--log-cli-level=INFO" "--junitxml" $PLUGIN_XML_FILE;
  GENERIC_TEST_SUCCESS=$?
  if [ "${OPENMIND}" ]; then
    junitparser merge $XML_FILE $PLUGIN_XML_FILE $XML_FILE
    rm $PLUGIN_XML_FILE
  fi
fi

### RUN TESTING
if [ "$SINGLE_TEST" != False ]; then
  echo "Running ${SINGLE_TEST}"
  pytest -m "$PYTEST_SETTINGS" "-vv" $PLUGIN_TEST_PATH "-k" $SINGLE_TEST "--log-cli-level=INFO"
  PLUGIN_TEST_SUCCESS=$?
else
  if [ "${TRAVIS}" ]; then
    if [ "$PRIVATE_ACCESS" = 1 ]; then
      pytest -m "private_access and $TRAVIS_PYTEST_SETTINGS" $PLUGIN_TEST_PATH;
    elif [ "$PRIVATE_ACCESS" != 1 ]; then 
      pytest -m "not private_access and $TRAVIS_PYTEST_SETTINGS" $PLUGIN_TEST_PATH;
    fi
  else
    pytest -m "$PYTEST_SETTINGS" $PLUGIN_TEST_PATH "--junitxml" $PLUGIN_XML_FILE "-s" "-o log_cli=true";
  fi 
  PLUGIN_TEST_SUCCESS=$?
  if [ "${OPENMIND}" ]; then
    junitparser merge $XML_FILE $PLUGIN_XML_FILE $XML_FILE
    rm $PLUGIN_XML_FILE
  fi
fi

(($GENERIC_TEST_SUCCESS == 0)) && echo "Generic tests succeeded" || echo "Generic tests failed, return code $GENERIC_TEST_SUCCESS"
(($PLUGIN_TEST_SUCCESS == 0 || $PLUGIN_TEST_SUCCESS == 5)) && echo "Plugin-specific tests succeeded" || echo "Plugin-specific tests failed, return code $PLUGIN_TEST_SUCCESS"

if [ $GENERIC_TEST_SUCCESS -ne 0 ]; then
  exit "$GENERIC_TEST_SUCCESS"
fi

exit "$PLUGIN_TEST_SUCCESS"<|MERGE_RESOLUTION|>--- conflicted
+++ resolved
@@ -55,12 +55,8 @@
   pip install -r $PLUGIN_REQUIREMENTS_PATH 2>&1
 fi
 
-<<<<<<< HEAD
-output=$(python -m pip install -e ".[test]" 2>&1) # install library requirements
 output=$(pip install junitparser 2>&1)
 
-=======
->>>>>>> 1c37eb4a
 ### RUN GENERIC TESTING
 if [ "$GENERIC_TEST_PATH" != False ]; then
   pytest -m "$PYTEST_SETTINGS" "-vv" $GENERIC_TEST_PATH "--plugin_directory" $PLUGIN_PATH "--log-cli-level=INFO" "--junitxml" $PLUGIN_XML_FILE;
