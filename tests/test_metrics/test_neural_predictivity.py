--- conflicted
+++ resolved
@@ -1,98 +1,37 @@
-<<<<<<< HEAD
-import numpy as np
-import xarray
-from pytest import approx
-
-import brainscore
-from brainscore.benchmarks import SplitBenchmark
-from brainscore.metrics.ceiling import SplitNoCeiling
-from brainscore.metrics.neural_predictivity import PCA, PlsPredictivity, LinearPredictivity
-from tests.test_metrics import load_hvm
-
-
-class TestNeuralPredictivity(object):
-    def test_hvm_pls_IT(self):
-        hvm = load_hvm()
-        hvm = hvm.sel(region='IT')
-        metric = PlsPredictivity()
-        score = metric(train_source=hvm, train_target=hvm, test_source=hvm, test_target=hvm)
-        score = metric.aggregate(score)
-        expected_score = 0.826
-        assert score == approx(expected_score, abs=0.01)
-
-    def test_hvm_pls_regions(self):
-        hvm = load_hvm()
-        metric = PlsPredictivity()
-        benchmark = SplitBenchmark(metric=metric, target_assembly=hvm, ceiling=SplitNoCeiling(),
-                                   target_splits=['region'])
-        score = benchmark(hvm, source_splits=['region'])
-        expected_scores = {'V4': 0.795, 'IT': 0.826}
-        for region in ['V4', 'IT']:
-            assert score.aggregation.sel(aggregation='center', region_source=region, region_target=region) \
-                   == approx(expected_scores[region], abs=0.01), \
-                "region {} score does not match".format(region)
-
-    def test_hvm_linear_subregions(self):
-        hvm = load_hvm()
-        metric = LinearPredictivity()
-        benchmark = SplitBenchmark(metric=metric, target_assembly=hvm, ceiling=SplitNoCeiling(),
-                                   target_splits=['subregion'])
-        score = benchmark(hvm, source_splits=['subregion'])
-        for subregion in ['V4', 'pIT', 'cIT', 'aIT']:
-            assert score.aggregation.sel(aggregation='center', subregion_source=subregion, subregion_target=subregion) \
-                   == approx(1, rel=0.005), \
-                "subregion {} score does not match".format(subregion)
-
-
-class TestPCA(object):
-    def test_noop(self):
-        hvm = load_hvm().sel(region='IT')
-        pca = PCA(max_components=1000)
-        hvm_ = pca(hvm)
-        xarray.testing.assert_equal(hvm, hvm_)
-
-    def test_100(self):
-        hvm = load_hvm().sel(region='IT')
-        pca = PCA(max_components=100)
-        hvm_ = pca(hvm)
-        assert isinstance(hvm_, brainscore.assemblies.NeuroidAssembly)
-        np.testing.assert_array_equal([hvm.shape[0], 100], hvm_.shape)
-=======
-import pytest
-from pytest import approx
-
-from brainscore.metrics.neural_predictivity import pls_predictor, linear_predictor, LinearPredictivity
-from tests.test_metrics import load_hvm
-
-
-class TestPlsPredictivity:
-    @pytest.mark.parametrize(['region', 'expected_score'], [('IT', 0.826), ('V4', 0.795)])
-    def test_hvm_region(self, region, expected_score):
-        hvm = load_hvm()
-        hvm = hvm.sel(region=region)
-        metric = pls_predictor()
-        score = metric(source_train=hvm, target_train=hvm, source_test=hvm, target_test=hvm)
-        score = metric.aggregate(score)
-        expected_score = expected_score
-        assert score == approx(expected_score, abs=0.01)
-
-
-class TestLinearPredictivity:
-    @pytest.mark.parametrize('subregion', ['V4', 'pIT', 'cIT', 'aIT'])
-    def test_hvm_subregion(self, subregion):
-        hvm = load_hvm()
-        hvm = hvm.sel(subregion=subregion)
-        metric = linear_predictor()
-        score = metric(source_train=hvm, target_train=hvm, source_test=hvm, target_test=hvm)
-        assert len(score['neuroid']) == len(hvm['neuroid'])
-        assert all(score == approx(1, abs=0.01))
-
-    def test_crossvalidated(self):
-        hvm = load_hvm()
-        hvm = hvm.sel(subregion='V4')
-        metric = LinearPredictivity()
-        score = metric(hvm, hvm)
-        assert len(score.attrs['raw']['split']) == 10
-        assert score.sel(aggregation='center') == approx(1, rel=0.01)
-        assert score.sel(aggregation='error') == approx(0, rel=0.01)
->>>>>>> f274faf8
+import pytest
+from pytest import approx
+
+from brainscore.metrics.neural_predictivity import pls_predictor, linear_predictor, LinearPredictivity
+from tests.test_metrics import load_hvm
+
+
+class TestPlsPredictivity:
+    @pytest.mark.parametrize(['region', 'expected_score'], [('IT', 0.826), ('V4', 0.795)])
+    def test_hvm_region(self, region, expected_score):
+        hvm = load_hvm()
+        hvm = hvm.sel(region=region)
+        metric = pls_predictor()
+        score = metric(source_train=hvm, target_train=hvm, source_test=hvm, target_test=hvm)
+        score = metric.aggregate(score)
+        expected_score = expected_score
+        assert score == approx(expected_score, abs=0.01)
+
+
+class TestLinearPredictivity:
+    @pytest.mark.parametrize('subregion', ['V4', 'pIT', 'cIT', 'aIT'])
+    def test_hvm_subregion(self, subregion):
+        hvm = load_hvm()
+        hvm = hvm.sel(subregion=subregion)
+        metric = linear_predictor()
+        score = metric(source_train=hvm, target_train=hvm, source_test=hvm, target_test=hvm)
+        assert len(score['neuroid']) == len(hvm['neuroid'])
+        assert all(score == approx(1, abs=0.01))
+
+    def test_crossvalidated(self):
+        hvm = load_hvm()
+        hvm = hvm.sel(subregion='V4')
+        metric = LinearPredictivity()
+        score = metric(hvm, hvm)
+        assert len(score.attrs['raw']['split']) == 10
+        assert score.sel(aggregation='center') == approx(1, rel=0.01)
+        assert score.sel(aggregation='error') == approx(0, rel=0.01)